--- conflicted
+++ resolved
@@ -10,6 +10,7 @@
 	"internal/goarch"
 	"runtime/internal/atomic"
 	"runtime/internal/sys"
+	"std/internal/goos"
 	"unsafe"
 )
 
@@ -3268,13 +3269,8 @@
 	pp := _g_.m.p.ptr()
 	pp.preempt = false
 
-<<<<<<< HEAD
-	if sched.gcwaiting != 0 {//当需要执行gc了
+	if sched.gcwaiting != 0 { //当需要执行gc了
 		gcstopm()//暂停m（为gc让步）
-=======
-	if sched.gcwaiting != 0 { //当需要执行gc了
-		gcstopm()
->>>>>>> 461e7ea7
 		goto top
 	}
 	if pp.runSafePointFn != 0 {
@@ -3318,13 +3314,8 @@
 		// 为了保证调度的公平性，每进行61次调度就需要优先从全局运行队列中获取g，
 		// 因为如果只调度本地队列中的g，那么全局运行队列中的g将得不到执行
 		if _g_.m.p.ptr().schedtick%61 == 0 && sched.runqsize > 0 {
-<<<<<<< HEAD
-			lock(&sched.lock)//所有工作线程都能访问全局运行队列，所以需要加锁
-			gp = globrunqget(_g_.m.p.ptr(), 1)//从全局运行队列中获取1个g
-=======
 			lock(&sched.lock)                  //所有工作线程都能访问全局运行队列，所以需要加锁
-			gp = globrunqget(_g_.m.p.ptr(), 1) //从全局运行队列中获取1个goroutine
->>>>>>> 461e7ea7
+			gp = globrunqget(_g_.m.p.ptr(), 1) //从全局运行队列中获取1个G
 			unlock(&sched.lock)
 		}
 	}
@@ -3480,13 +3471,8 @@
 		traceGoPark(_g_.m.waittraceev, _g_.m.waittraceskip)
 	}
 
-<<<<<<< HEAD
-	casgstatus(gp, _Grunning, _Gwaiting)//当当前的用户协程g从 running态 改为 waiting态（这是因为该gp可能运行的时间比较长了）
-	dropg()//把当前M和gp解绑，因为gp不再是running态了
-=======
-	casgstatus(gp, _Grunning, _Gwaiting) //当当前的用户协程g从 running态 改为 waiting态
+	casgstatus(gp, _Grunning, _Gwaiting) //把当前的用户协程g从 running态 改为 waiting态（这是因为该gp可能运行的时间比较长了）
 	dropg()                              //把当前M和gp解绑，因为gp不再是running态了
->>>>>>> 461e7ea7
 
 	//为当前M找一个新的runnable的g
 
