--- conflicted
+++ resolved
@@ -74,13 +74,8 @@
 // and returns the number of bytes consumed and a reference to the package.
 // If the export data version is not recognized or the format is otherwise
 // compromised, an error is returned.
-<<<<<<< HEAD
-func iImportData(fset *token.FileSet, imports map[string]*types.Package, data []byte, path string) (_ int, pkg *types.Package, err error) {
+func iImportData(fset *token.FileSet, imports map[string]*types.Package, dataReader *bufio.Reader, path string) (pkg *types.Package, err error) {
 	const currentVersion = iexportVersionCurrent
-=======
-func iImportData(fset *token.FileSet, imports map[string]*types.Package, dataReader *bufio.Reader, path string) (pkg *types.Package, err error) {
-	const currentVersion = 1
->>>>>>> 82127078
 	version := int64(-1)
 	defer func() {
 		if e := recover(); e != nil {
